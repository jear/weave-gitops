/**
 * Creating a sidebar enables you to:
 - create an ordered group of docs
 - render a sidebar for each doc of that group
 - provide next/previous navigation

 The sidebars can be generated from the filesystem, or explicitly defined here.

 Create as many sidebars as you want.
 */

module.exports = {
  docs: [
    {
      type: 'category',
      label: 'Introducing GitOps',
      collapsed: false,
      link: {
        type: 'doc',
        id: 'intro',
      },
      items: [
        {
          type: 'category',
          label: 'Getting Started',
          collapsed: false,
          link: {
            type: 'doc',
            id: 'getting-started/intro',
          },
          items: [
            {
              type: 'category',
              label: '0. Install Weave GitOps',
              collapsed: true,
              link: {
                type: 'doc',
                id: 'installation/index',
              },
              items: [
                'installation/weave-gitops',
                {
                  type: 'category',
                  label: 'Weave GitOps Enterprise',
                  link: {
                    type: 'doc',
                    id: 'installation/weave-gitops-enterprise/index',
                  },
                  items: [
                    'installation/weave-gitops-enterprise/airgap',
                  ],
                },
                'installation/aws-marketplace',
              ],
            },
            'getting-started/ui',
            'getting-started/deploy',
          ],
        },
      ],
    },
    {
      type: 'category',
      label: 'Enterprise Edition',
      link: {
        type: 'doc',
        id: 'intro-ee',
      },
      items: [
        'releases',
      ],
    },
    {
      type: 'category',
      label: 'Access Configuration',
      items: [
        'configuration/recommended-rbac-configuration',
        {
          type: 'category',
          label: 'Securing Access to the Dashboard',
          collapsed: false,
          link: {
            type: 'doc',
            id:'configuration/securing-access-to-the-dashboard',
          },
          items: [
            'configuration/oidc-access',
            'configuration/emergency-user',
          ],
        },
        'configuration/service-account-permissions',
        'configuration/user-permissions',
        'configuration/tls',
      ],
    },
    {
      type: 'category',
      label: 'Guides',
      items: [
        'guides/setting-up-dex',
        'guides/cert-manager',
        'guides/displaying-custom-metadata',
        'guides/deploying-capa',
        'guides/using-terraform-templates',
        'guides/delivery',
        'guides/flagger-manual-gating',
      ],
    },
    {
      type: 'category',
      label: 'GitOps Run',
      link: {
        type: 'doc',
        id: 'gitops-run/overview',
      },
      items: [
        'gitops-run/get-started',
      ],
    },
    {
      type: 'category',
      label: 'Cluster Management',
      link: {
        type: 'doc',
        id: 'cluster-management/intro',
      },
      items: [
        'cluster-management/getting-started',
        'cluster-management/cluster-api-providers',
        'cluster-management/managing-existing-clusters',
        'cluster-management/provider-identities',
        'cluster-management/deleting-a-cluster',
        'cluster-management/profiles',
        'cluster-management/add-applications',
        'cluster-management/gitrepo-selection',
        'cluster-management/disable-capi',
      ],
    },
    {
      type: 'category',
      label: 'Terraform',
      items: [
        'terraform/overview',
        'terraform/get-started',
        {
          type: 'category',
          label: 'Using Terraform CR',
          items: [
            'terraform/using-terraform-cr/provision-resources-and-auto-approve',
            'terraform/using-terraform-cr/plan-and-manually-apply-terraform-resources',
            'terraform/using-terraform-cr/provision-resources-and-write-output-data',
            'terraform/using-terraform-cr/detect-drifts-only-without-plan-or-apply',
            'terraform/using-terraform-cr/drift-detection-disabled',
            'terraform/using-terraform-cr/set-variables-for-trraform-resources',
            'terraform/using-terraform-cr/custom-backend',
            'terraform/using-terraform-cr/depends-on',
            'terraform/using-terraform-cr/modules',
            'terraform/using-terraform-cr/customize-runner',
          ],
        },
        'terraform/backup-and-restore',
        'terraform/oci-artifact',
        'terraform/aws-eks',
        'terraform/terraform-enterprise',
        'terraform/tfctl',
        'terraform/environment-variables',
      ],
    },
    {
      type: 'category',
      label: 'Pipelines',
      link: {
        type: 'doc',
        id: 'pipelines/intro',
      },
      items: [
        'pipelines/getting-started',
        'pipelines/authorization',
        'pipelines/promoting-applications',
        'pipelines/pipeline-templates',
        'pipelines/pipelines-with-jenkins',
        'pipelines/pipelines-with-tekton',
        {
          type: 'category',
          label: 'Reference',
          items: [
            {
              type: 'category',
              label: 'v1alpha1',
              items: [
                'pipelines/spec/v1alpha1/pipeline',
              ],
            },
          ],
        },
      ],
    },
    {
      type: 'category',
      label: 'Workspaces',
      link: {
        type: 'doc',
        id: 'workspaces/intro',
      },
      items: [
        'workspaces/multi-tenancy',
        'workspaces/view-workspaces',
      ],
    },
    {
      type: 'category',
      label: 'Policy',
      link: {
        type: 'doc',
        id: 'policy/intro',
      },
      items: [
        'policy/getting-started',
        'policy/weave-policy-profile',
        'policy/configuration',
        'policy/policy-set',
        'policy/policy-configuration',
        'policy/releases',
        'policy/commit-time-checks',
      ],
    },
    {
      type: 'category',
      label: 'Secrets',
      link: {
        type: 'doc',
        id: 'secrets/intro',
      },
      items: [
        'secrets/intro',
        'secrets/getting-started',
        'secrets/bootstraping-secrets',
        'secrets/setup-secrets-operator',
<<<<<<< HEAD
        'secrets/manage-secrets-gui',
        'secrets/managing-secrets-with-sops',
=======
        'secrets/manage-secrets-ui',
>>>>>>> 204f9b51
        'secrets/self-service',
        {
          type: 'category',
          label: 'Reference',
          items: [
            {
              type: 'category',
              label: 'v1alpha1',
              items: [
                'secrets/spec/v1alpha1/secretSync',
              ],
            },
          ],
        },
      ],
    },
    {
      type: 'category',
      label: 'Templates',
      items: [
        'gitops-templates/templates',
        'gitops-templates/quickstart-templates',
        'gitops-templates/cli',
      ],
    },
    {
      type: 'category',
      label: 'GitOpsSets',
      items: [
        'gitopssets/intro',
        'gitopssets/features',
        'gitopssets/list-generator',
        'gitopssets/git-generator',
        'gitopssets/matrix-generator',
        'gitopssets/pull-request-generator',
      ],
    }
  ],
  ref: [
    {
      type: 'doc',
      label: 'OSS Helm Reference',
      id: 'references/helm-reference',
    },
    {
      type: 'category',
      label: 'CLI Reference',
      items: [
        {
          type: 'autogenerated',
          dirName: 'references/cli-reference',
        },
      ],
    },
  ],
};<|MERGE_RESOLUTION|>--- conflicted
+++ resolved
@@ -236,12 +236,8 @@
         'secrets/getting-started',
         'secrets/bootstraping-secrets',
         'secrets/setup-secrets-operator',
-<<<<<<< HEAD
         'secrets/manage-secrets-gui',
         'secrets/managing-secrets-with-sops',
-=======
-        'secrets/manage-secrets-ui',
->>>>>>> 204f9b51
         'secrets/self-service',
         {
           type: 'category',
