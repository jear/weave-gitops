import { MuiThemeProvider } from "@material-ui/core";
import qs from "query-string";
import * as React from "react";
import { QueryClient, QueryClientProvider } from "react-query";
import {
  BrowserRouter as Router,
  Redirect,
  // Route,
  Switch,
} from "react-router-dom";
import { CompatRouter, CompatRoute } from "react-router-dom-v5-compat";
import { ToastContainer } from "react-toastify";
import "react-toastify/dist/ReactToastify.css";
import { ThemeProvider } from "styled-components";
import ErrorBoundary from "./components/ErrorBoundary";
import Layout from "./components/Layout";
import Pendo from "./components/Pendo";
import PendoContainer, { tier } from "./components/PendoContainer";
import AppContextProvider from "./contexts/AppContext";
import AuthContextProvider, { AuthCheck } from "./contexts/AuthContext";
import CoreClientContextProvider from "./contexts/CoreClientContext";
import { Core } from "./lib/api/core/core.pb";
import Fonts from "./lib/fonts";
import theme, { GlobalStyle, muiTheme } from "./lib/theme";
import { V2Routes } from "./lib/types";
import Error from "./pages/Error";
import SignIn from "./pages/SignIn";
import Automations from "./pages/v2/Automations";
import BucketDetail from "./pages/v2/BucketDetail";
import FluxRuntime from "./pages/v2/FluxRuntime";
import GitRepositoryDetail from "./pages/v2/GitRepositoryDetail";
import HelmChartDetail from "./pages/v2/HelmChartDetail";
import HelmReleasePage from "./pages/v2/HelmReleasePage";
import HelmRepositoryDetail from "./pages/v2/HelmRepositoryDetail";
import KustomizationPage from "./pages/v2/KustomizationPage";
import Notifications from "./pages/v2/Notifications";
import OCIRepositoryPage from "./pages/v2/OCIRepositoryPage";
import ProviderPage from "./pages/v2/ProviderPage";
import Sources from "./pages/v2/Sources";

const queryClient = new QueryClient();

function withSearchParams(Cmp) {
  return ({ location: { search }, ...rest }) => {
    const params = qs.parse(search);

    return <Cmp {...rest} {...params} />;
  };
}

const App = () => (
  <Layout>
    <PendoContainer />
    <ErrorBoundary>
      <Switch>
        <CompatRoute
          exact
          path={V2Routes.Automations}
          component={Automations}
        />
        <CompatRoute
          path={V2Routes.Kustomization}
          component={withSearchParams(KustomizationPage)}
        />
        <CompatRoute path={V2Routes.Sources} component={Sources} />
        <CompatRoute path={V2Routes.FluxRuntime} component={FluxRuntime} />
        <CompatRoute
          path={V2Routes.GitRepo}
          component={withSearchParams(GitRepositoryDetail)}
        />
        <CompatRoute
          path={V2Routes.HelmRepo}
          component={withSearchParams(HelmRepositoryDetail)}
        />
        <CompatRoute
          path={V2Routes.Bucket}
          component={withSearchParams(BucketDetail)}
        />
        <CompatRoute
          path={V2Routes.HelmRelease}
          component={withSearchParams(HelmReleasePage)}
        />
        <CompatRoute
          path={V2Routes.HelmChart}
          component={withSearchParams(HelmChartDetail)}
        />
        <CompatRoute
          path={V2Routes.OCIRepository}
          component={withSearchParams(OCIRepositoryPage)}
        />
        <CompatRoute
          path={V2Routes.Notifications}
          component={withSearchParams(Notifications)}
        />
        <CompatRoute
          path={V2Routes.Provider}
          component={withSearchParams(ProviderPage)}
        />
        <Redirect exact from="/" to={V2Routes.Automations} />
        <CompatRoute exact path="*" component={Error} />
      </Switch>
    </ErrorBoundary>
    <ToastContainer
      position="top-center"
      autoClose={5000}
      newestOnTop={false}
    />
  </Layout>
);

export default function AppContainer() {
  return (
    <MuiThemeProvider theme={muiTheme}>
      <QueryClientProvider client={queryClient}>
        <ThemeProvider theme={theme}>
          <Fonts />
          <GlobalStyle />
          <Router>
<<<<<<< HEAD
            <CompatRouter>
              <AppContextProvider renderFooter>
                <AuthContextProvider>
                  <CoreClientContextProvider api={Core}>
                    <Pendo defaultTelemetryFlag="false" />
                    <Switch>
                      {/* <Signin> does not use the base page <Layout> so pull it up here */}
                      <CompatRoute component={SignIn} exact path="/sign_in" />
                      <CompatRoute path="" component={SignIn}>
                        {/* Check we've got a logged in user otherwise redirect back to signin */}
                        <AuthCheck>
                          <App />
                        </AuthCheck>
                      </CompatRoute>
                    </Switch>
                  </CoreClientContextProvider>
                </AuthContextProvider>
              </AppContextProvider>
            </CompatRouter>
=======
            <AppContextProvider renderFooter>
              <AuthContextProvider>
                <CoreClientContextProvider api={Core}>
                  <Switch>
                    {/* <Signin> does not use the base page <Layout> so pull it up here */}
                    <Route exact path="/sign_in">
                      <SignIn
                        analytics={
                          <Pendo defaultTelemetryFlag="false" tier={tier} />
                        }
                      />
                    </Route>
                    <Route path="*">
                      {/* Check we've got a logged in user otherwise redirect back to signin */}
                      <AuthCheck>
                        <App />
                      </AuthCheck>
                    </Route>
                  </Switch>
                </CoreClientContextProvider>
              </AuthContextProvider>
            </AppContextProvider>
>>>>>>> bffc7cec
          </Router>
        </ThemeProvider>
      </QueryClientProvider>
    </MuiThemeProvider>
  );
}<|MERGE_RESOLUTION|>--- conflicted
+++ resolved
@@ -109,22 +109,27 @@
 );
 
 export default function AppContainer() {
-  return (
+  return ( 
     <MuiThemeProvider theme={muiTheme}>
       <QueryClientProvider client={queryClient}>
         <ThemeProvider theme={theme}>
           <Fonts />
           <GlobalStyle />
           <Router>
-<<<<<<< HEAD
             <CompatRouter>
               <AppContextProvider renderFooter>
                 <AuthContextProvider>
                   <CoreClientContextProvider api={Core}>
-                    <Pendo defaultTelemetryFlag="false" />
-                    <Switch>
+                      <Switch>
                       {/* <Signin> does not use the base page <Layout> so pull it up here */}
-                      <CompatRoute component={SignIn} exact path="/sign_in" />
+                      <CompatRoute exact path="/sign_in">
+                      <SignIn
+                        analytics={
+                          <Pendo defaultTelemetryFlag="false" tier={tier} />
+                        }
+                      />
+                      </CompatRoute>
+                  
                       <CompatRoute path="" component={SignIn}>
                         {/* Check we've got a logged in user otherwise redirect back to signin */}
                         <AuthCheck>
@@ -136,30 +141,6 @@
                 </AuthContextProvider>
               </AppContextProvider>
             </CompatRouter>
-=======
-            <AppContextProvider renderFooter>
-              <AuthContextProvider>
-                <CoreClientContextProvider api={Core}>
-                  <Switch>
-                    {/* <Signin> does not use the base page <Layout> so pull it up here */}
-                    <Route exact path="/sign_in">
-                      <SignIn
-                        analytics={
-                          <Pendo defaultTelemetryFlag="false" tier={tier} />
-                        }
-                      />
-                    </Route>
-                    <Route path="*">
-                      {/* Check we've got a logged in user otherwise redirect back to signin */}
-                      <AuthCheck>
-                        <App />
-                      </AuthCheck>
-                    </Route>
-                  </Switch>
-                </CoreClientContextProvider>
-              </AuthContextProvider>
-            </AppContextProvider>
->>>>>>> bffc7cec
           </Router>
         </ThemeProvider>
       </QueryClientProvider>
