import Button from "./components/Button";
import Footer from "./components/Footer";
import GithubDeviceAuthModal from "./components/GithubDeviceAuthModal";
import LoadingPage from "./components/LoadingPage";
import RepoInputWithAuth from "./components/RepoInputWithAuth";
import UserSettings from "./components/UserSettings";
import Icon, { IconType } from "./components/Icon";
import AppContextProvider from "./contexts/AppContext";
<<<<<<< HEAD
import AuthContextProvider, { Auth, AuthCheck } from "./contexts/AuthContext";
=======
import AuthContextProvider from "./contexts/AuthContext";
>>>>>>> b7f24ca6
import FeatureFlagsContextProvider, {
  FeatureFlags,
} from "./contexts/FeatureFlags";
import CallbackStateContextProvider from "./contexts/CallbackStateContext";
import useApplications from "./hooks/applications";
import { Applications as applicationsClient } from "./lib/api/applications/applications.pb";
import {
  clearCallbackState,
  getCallbackState,
  getProviderToken,
} from "./lib/storage";
import { theme, muiTheme } from "./lib/theme";
import OAuthCallback from "./pages/OAuthCallback";
import SignIn from "./pages/SignIn";
import ApplicationRemove from "./pages/ApplicationRemove";

export {
  FeatureFlagsContextProvider,
  FeatureFlags,
  AuthContextProvider,
<<<<<<< HEAD
  AuthCheck,
  AppContextProvider,
  ApplicationAdd,
  ApplicationDetail,
  ApplicationRemove,
  Applications,
=======
  AppContextProvider,
>>>>>>> b7f24ca6
  applicationsClient,
  getProviderToken,
  GithubDeviceAuthModal,
  LoadingPage,
  theme,
  muiTheme,
  useApplications,
  Footer,
  RepoInputWithAuth,
  CallbackStateContextProvider,
  getCallbackState,
  clearCallbackState,
  OAuthCallback,
  Button,
  Icon,
  IconType,
  UserSettings,
<<<<<<< HEAD
  SignIn,
  Auth,
=======
>>>>>>> b7f24ca6
};<|MERGE_RESOLUTION|>--- conflicted
+++ resolved
@@ -6,11 +6,7 @@
 import UserSettings from "./components/UserSettings";
 import Icon, { IconType } from "./components/Icon";
 import AppContextProvider from "./contexts/AppContext";
-<<<<<<< HEAD
 import AuthContextProvider, { Auth, AuthCheck } from "./contexts/AuthContext";
-=======
-import AuthContextProvider from "./contexts/AuthContext";
->>>>>>> b7f24ca6
 import FeatureFlagsContextProvider, {
   FeatureFlags,
 } from "./contexts/FeatureFlags";
@@ -25,22 +21,13 @@
 import { theme, muiTheme } from "./lib/theme";
 import OAuthCallback from "./pages/OAuthCallback";
 import SignIn from "./pages/SignIn";
-import ApplicationRemove from "./pages/ApplicationRemove";
 
 export {
   FeatureFlagsContextProvider,
   FeatureFlags,
   AuthContextProvider,
-<<<<<<< HEAD
   AuthCheck,
   AppContextProvider,
-  ApplicationAdd,
-  ApplicationDetail,
-  ApplicationRemove,
-  Applications,
-=======
-  AppContextProvider,
->>>>>>> b7f24ca6
   applicationsClient,
   getProviderToken,
   GithubDeviceAuthModal,
@@ -58,9 +45,6 @@
   Icon,
   IconType,
   UserSettings,
-<<<<<<< HEAD
   SignIn,
   Auth,
-=======
->>>>>>> b7f24ca6
 };